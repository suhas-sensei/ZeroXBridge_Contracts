use core::starknet::ContractAddress;

#[derive(Drop, Serde, starknet::Store, PartialEq)]
#[allow(starknet::store_no_default_variant)]
pub enum ProposalStatus {
    Pending,
    PollPassed,
    Approved,
    Executed,
    Rejected,
}

#[derive(Drop, Serde, starknet::Store)]
pub struct Proposal {
    pub id: u256,
    pub description: felt252,
    pub creator: ContractAddress,
    pub creation_time: u64,
    pub poll_end_time: u64,
    pub voting_end_time: u64,
    pub vote_for: u256,
    pub vote_against: u256,
<<<<<<< HEAD
    pub status: ProposalStatus // Use ProposalStatus enum instead of u8
=======
    pub status: ProposalStatus,
>>>>>>> 188c36fa
}

#[starknet::interface]
pub trait IDAO<TContractState> {
    fn vote_in_poll(ref self: TContractState, proposal_id: u256, support: bool);
    fn get_proposal(self: @TContractState, proposal_id: u256) -> Proposal;
    fn has_voted(self: @TContractState, proposal_id: u256, voter: ContractAddress) -> bool;
    fn create_proposal(
        ref self: TContractState,
        proposal_id: u256,
        description: felt252,
        poll_duration: u64,
        voting_duration: u64,
    );
}

#[starknet::contract]
pub mod DAO {
    use starknet::storage::StorageMapWriteAccess;
    use starknet::storage::StorageMapReadAccess;
    use starknet::ContractAddress;
    use starknet::get_caller_address;
    use starknet::get_block_timestamp;
    use core::traits::Into;
    use core::array::ArrayTrait;
    use core::starknet::storage::{StoragePointerReadAccess, StoragePointerWriteAccess, Map};
    use super::{Proposal, ProposalStatus};
    use openzeppelin_token::erc20::interface::{IERC20Dispatcher, IERC20DispatcherTrait};

    #[storage]
    struct Storage {
        xzb_token: ContractAddress,
        proposals: Map<u256, Proposal>,
        has_voted: Map<(u256, ContractAddress), bool>,
    }

    #[event]
    #[derive(Drop, starknet::Event)]
    pub enum Event {
        PollVoted: PollVoted,
    }

    #[derive(Drop, starknet::Event)]
    pub struct PollVoted {
        #[key]
        pub proposal_id: u256,
        #[key]
        pub voter: ContractAddress,
        pub support: bool,
        pub vote_weight: u256,
    }

    #[constructor]
    fn constructor(ref self: ContractState, xzb_token_address: ContractAddress) {
        self.xzb_token.write(xzb_token_address);
    }

    #[abi(embed_v0)]
    impl DAOImpl of super::IDAO<ContractState> {
        fn vote_in_poll(ref self: ContractState, proposal_id: u256, support: bool) {
            let caller = get_caller_address();
            let mut proposal = self._validate_proposal_exists(proposal_id);
            assert(self._is_in_poll_phase(proposal_id), 'Not in poll phase');
            assert(!self.has_voted.read((proposal_id, caller)), 'Already voted');
            assert(proposal.id == proposal_id, 'Proposal does not exist');
            assert(proposal.status == ProposalStatus::PollPassed, 'Not in poll phase');
            let current_time = get_block_timestamp();
            assert(current_time <= proposal.poll_end_time, 'Poll phase ended');
            assert(!self.has_voted.read((proposal_id, caller)), 'Already voted');
            let vote_weight = self._get_voter_weight(caller);
            assert(vote_weight > 0, 'No voting power');
            self._update_vote_counts(proposal_id, support, vote_weight);
            if support {
                proposal.vote_for += vote_weight;
            } else {
                proposal.vote_against += vote_weight;
            }
            self.proposals.write(proposal_id, proposal);
            self.has_voted.write((proposal_id, caller), true);
            self
                .emit(
                    Event::PollVoted(
                        PollVoted {
                            proposal_id: proposal_id,
                            voter: caller,
                            support: support,
                            vote_weight: vote_weight,
                        },
                    ),
                );
        }

        fn get_proposal(self: @ContractState, proposal_id: u256) -> Proposal {
            let proposal = self.proposals.read(proposal_id);
            assert(proposal.id == proposal_id, 'Proposal does not exist');
            proposal
        }

        fn has_voted(self: @ContractState, proposal_id: u256, voter: ContractAddress) -> bool {
            self.has_voted.read((proposal_id, voter))
        }

        fn create_proposal(
            ref self: ContractState,
            proposal_id: u256,
            description: felt252,
            poll_duration: u64,
            voting_duration: u64,
        ) {
            let caller = get_caller_address();
            let current_time = get_block_timestamp();
            let proposal = Proposal {
                id: proposal_id,
                description: description,
                creator: caller,
                creation_time: current_time,
                poll_end_time: current_time + poll_duration,
                voting_end_time: current_time + poll_duration + voting_duration,
                vote_for: 0.into(),
                vote_against: 0.into(),
                status: ProposalStatus::Pending,
            };
            self.proposals.write(proposal_id, proposal);
        }
    }

    #[generate_trait]
    impl InternalFunctions of InternalTrait {
        fn _get_voter_weight(self: @ContractState, voter: ContractAddress) -> u256 {
            let xzb_token = self.xzb_token.read();
            let token_dispatcher = IERC20Dispatcher { contract_address: xzb_token };
            let balance = token_dispatcher.balance_of(voter);
            balance
        }

        fn _is_in_poll_phase(self: @ContractState, proposal_id: u256) -> bool {
            let proposal = self.proposals.read(proposal_id);
            let current_time = get_block_timestamp();
            proposal.status == ProposalStatus::PollPassed && current_time <= proposal.poll_end_time
        }

        fn _validate_proposal_exists(self: @ContractState, proposal_id: u256) -> Proposal {
            let proposal = self.proposals.read(proposal_id);
            assert(proposal.id == proposal_id, 'Proposal does not exist');
            proposal
        }

        fn _update_vote_counts(
            ref self: ContractState, proposal_id: u256, support: bool, vote_weight: u256,
        ) {
            let mut proposal = self.proposals.read(proposal_id);
            if support {
                proposal.vote_for += vote_weight;
            } else {
                proposal.vote_against += vote_weight;
            }
            self.proposals.write(proposal_id, proposal);
        }
    }
}<|MERGE_RESOLUTION|>--- conflicted
+++ resolved
@@ -20,11 +20,7 @@
     pub voting_end_time: u64,
     pub vote_for: u256,
     pub vote_against: u256,
-<<<<<<< HEAD
-    pub status: ProposalStatus // Use ProposalStatus enum instead of u8
-=======
     pub status: ProposalStatus,
->>>>>>> 188c36fa
 }
 
 #[starknet::interface]
